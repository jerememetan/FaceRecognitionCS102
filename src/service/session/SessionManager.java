package service.session;

import entity.Session;
import entity.SessionStudent;
import entity.Student;
import java.time.*;
import java.util.*;
import repository.SessionRepositoryInstance;
import repository.SessStuRepositoryInstance;
<<<<<<< HEAD
import config.*;

=======
//utility class with helper functions for Session + SessionStudent entities
//acts as a facade manager to implement lifecycle methods to sessions
>>>>>>> 08184fff
public class SessionManager {
    private final Map<Integer,Session> sessions;
    private static int nextId = 1;
    private SessionRepositoryInstance sessionDB;
    private SessStuRepositoryInstance sessStuDB;
    public SessionManager() {
        this.sessions = new LinkedHashMap<>();
        this.sessionDB = new SessionRepositoryInstance();
        this.sessStuDB = new SessStuRepositoryInstance();
    }
    public Session createNewSession(String name, LocalDate date, LocalTime startTime, LocalTime endTime, String location) {
        Session newSession = new Session(Integer.toString(nextId), name, date, startTime, endTime, location);
        sessions.put(nextId, newSession);
        sessionDB.save(newSession);
        AppLogger.info(nextId + " Created session: " + name);
        nextId++;
        return newSession;
    }
    //helper function to populate sessions from db
    public void populateSessions() {
        List<Session> allSessions = sessionDB.findAll();
        sessions.clear();

        int maxId = 0;
        for (Session s : allSessions) {
            sessions.put(Integer.parseInt(s.getSessionId()), s);
            int currentId = Integer.parseInt(s.getSessionId());
            if (currentId > maxId) {
                maxId = currentId;
            }
        }

        nextId = maxId + 1; // works even if list is empty (remains 1)
        System.out.println("Next Session ID: " + nextId);
    }

    public boolean addStudentToSession(Session session, Student student) {
        try {
            SessionStudent ss = new SessionStudent(session, student);
            boolean success = sessStuDB.save(ss);
            AppLogger.info("DB insert success: " + success);
            if (!success) {
                return false; // Failed to add to database
            }
            session.addNewStudent(student);
            return true;
        } catch (Exception e) {
            System.out.flush();
            System.out.print(e.getMessage());
            return false;
        } 
    }
    public boolean removeStudentFromSession(Session session, Student student) {
        SessionStudent ss = new SessionStudent(session, student);
        boolean deleted = sessStuDB.delete(ss); //deletes that student-session relation from db
        if (deleted) {
<<<<<<< HEAD
            AppLogger.info("Removed student " + student.getName() + " from session " + session.getName());
=======
            System.out.println("Removed student " + student.getName() + " from session " + session.getName());
            session.removeStudent(student);
>>>>>>> 08184fff
        } else {
            AppLogger.error("Failed to remove student " + student.getName() + " from session " + session.getName());
        }
        return deleted;
    }

    public boolean loadSessionRoster(Session session){
        ArrayList<SessionStudent> sessStuList = sessStuDB.findBySessionId(Integer.parseInt(session.getSessionId()));
        if(sessStuList == null){
            AppLogger.info("No students found for session ID " + session.getSessionId());
            return false;
        }
        session.setStudentRoster(sessStuList);
        AppLogger.info("Loaded " + sessStuList.size() + " students into session " + session.getName());
        return true;
    }

    public void openSession(Session session) {
        if (session != null) {
            session.open();
            sessionDB.update(session); //sets active status in db to "True"
        } else {
            AppLogger.info("Session not found.");
        }
    }
    public void closeSession(Session session) {
        if (session != null) {
            session.close();
            sessionDB.update(session); //sets active status in db to "False"
        } else {
            AppLogger.info("Session not found.");
        }
    }

    public List<Session> getAllSessions() {
        return new ArrayList<>(sessions.values());
    }
    public Session getSessionById(int id) {
        return sessions.get(id);
    }
    public boolean deleteSession(int id) {
        if (sessions.containsKey(id) && sessions.get(id).isActive() == false) {
            sessions.remove(id);
            sessionDB.delete(Integer.toString(id));
            AppLogger.info("Deleted session ID " + id);
            return true; // Successfully deleted
        }
        return false; // Session not found
    }
    public boolean updateSession(Session session){
        try{
            boolean success = sessionDB.update(session);
            System.out.println("Session DB update: " +  success);
            return success;
        }
        catch (Exception e){
            System.out.println(e.getMessage());
            return false;
        }
    }
    
}






<|MERGE_RESOLUTION|>--- conflicted
+++ resolved
@@ -7,13 +7,8 @@
 import java.util.*;
 import repository.SessionRepositoryInstance;
 import repository.SessStuRepositoryInstance;
-<<<<<<< HEAD
 import config.*;
 
-=======
-//utility class with helper functions for Session + SessionStudent entities
-//acts as a facade manager to implement lifecycle methods to sessions
->>>>>>> 08184fff
 public class SessionManager {
     private final Map<Integer,Session> sessions;
     private static int nextId = 1;
@@ -70,12 +65,8 @@
         SessionStudent ss = new SessionStudent(session, student);
         boolean deleted = sessStuDB.delete(ss); //deletes that student-session relation from db
         if (deleted) {
-<<<<<<< HEAD
             AppLogger.info("Removed student " + student.getName() + " from session " + session.getName());
-=======
-            System.out.println("Removed student " + student.getName() + " from session " + session.getName());
             session.removeStudent(student);
->>>>>>> 08184fff
         } else {
             AppLogger.error("Failed to remove student " + student.getName() + " from session " + session.getName());
         }
