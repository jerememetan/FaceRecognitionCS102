--- conflicted
+++ resolved
@@ -23,11 +23,7 @@
         //     return;t
         // }
         // make this an array in the future for this entire part
-<<<<<<< HEAD
         String image_folder_path = "./project";
-=======
-        String image_folder_path = ".\\project";
->>>>>>> 1efa8994
         File folder_directories = new File(image_folder_path);
 
         ArrayList<String> folder_names = new ArrayList<String>();  // this stores the folder_names in an array list
