--- conflicted
+++ resolved
@@ -20,16 +20,9 @@
     final static AtomicReference<String> finalSaveFolder = new AtomicReference<>(null);
     
     public static void main(String[] args) {
-<<<<<<< HEAD
-        String saveFolder = ".\\project\\"; // thiking abt gettin rid of this
-        String cascadePath =".\\haarcascade_frontalface_alt.xml";
-        new File(saveFolder).mkdirs();
-        // Create save folder if it doesn't exist
-=======
         String saveFolder = AppConfig.getInstance().getDatabaseStoragePath();
         String cascadePath = AppConfig.getInstance().getCascadePath();
         new File(saveFolder).mkdirs();         // Create save folder if it doesn't exist
->>>>>>> e01059b4
 
 
     SwingUtilities.invokeLater(() -> {
