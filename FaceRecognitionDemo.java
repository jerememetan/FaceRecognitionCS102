--- conflicted
+++ resolved
@@ -13,11 +13,7 @@
 public class FaceRecognitionDemo {
     static {
         // Load OpenCV native library
-<<<<<<< HEAD
         System.load(new File("lib/opencv_java480.dll").getAbsolutePath());
-=======
-        System.loadLibrary("opencv_java480");
->>>>>>> 47215b6e
     }
     public static void main(String[] args) {
         // if (args.length < 3) {
